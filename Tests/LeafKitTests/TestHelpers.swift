--- conflicted
+++ resolved
@@ -91,11 +91,7 @@
 internal struct TestFiles: LeafSource {
     var files: [String: String]
     var lock: NIOLock
-<<<<<<< HEAD
-
-=======
-    
->>>>>>> 902c5128
+
     init() {
         files = [:]
         lock = .init()
