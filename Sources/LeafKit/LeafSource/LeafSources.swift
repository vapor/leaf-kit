--- conflicted
+++ resolved
@@ -55,12 +55,8 @@
     internal private(set) var sources: [String: any LeafSource]
     private var order: [String]
     private let lock: NIOLock = .init()
-<<<<<<< HEAD
 
-=======
-    
->>>>>>> 902c5128
-    /// Locate a template from the sources; if a specific source is named, only try to read from it. Otherwise, use the specified search order
+  /// Locate a template from the sources; if a specific source is named, only try to read from it. Otherwise, use the specified search order
     internal func find(template: String, in source: String? = nil, on eventLoop: any EventLoop) throws -> EventLoopFuture<(String, ByteBuffer)> {
         var keys: [String]
         
