import NIO
import NIOConcurrencyHelpers

// MARK: - `LeafRenderer` Summary

/// `LeafRenderer` implements the full Leaf language pipeline.
///
/// It must be configured before use with the appropriate `LeafConfiguration` and consituent
/// threadsafe protocol-implementating modules (an NIO `EventLoop`, `LeafCache`, `LeafSource`,
/// and potentially any number of custom `LeafTag` additions to the language).
///
/// Additional instances of LeafRenderer can then be created using these shared modules to allow
/// concurrent rendering, potentially with unique per-instance scoped data via `userInfo`.
public final class LeafRenderer: Sendable {
    // MARK: - Public Only
    
    /// An initialized `LeafConfiguration` specificying default directory and tagIndicator
    public let configuration: LeafConfiguration
    /// A keyed dictionary of custom `LeafTags` to extend Leaf's basic functionality, registered
    /// with the names which will call them when rendering - eg `tags["tagName"]` can be used
    /// in a template as `#tagName(parameters)`
    public let tags: [String: any LeafTag]
    /// A thread-safe implementation of `LeafCache` protocol
    public let cache: any LeafCache
    /// A thread-safe implementation of `LeafSource` protocol
    public let sources: LeafSources
    /// The NIO `EventLoop` on which this instance of `LeafRenderer` will operate
<<<<<<< HEAD
    public let eventLoop: EventLoop
    let _userInfo: NIOLoopBound<[AnyHashable: Any]>
=======
    public let eventLoop: any EventLoop
>>>>>>> 902c5128
    /// Any custom instance data to use (eg, in Vapor, the `Application` and/or `Request` data)
    public var userInfo: [AnyHashable: Any] {
        _userInfo.value
    }

    /// Initial configuration of LeafRenderer.
    public init(
        configuration: LeafConfiguration,
        tags: [String: any LeafTag] = defaultTags,
        cache: any LeafCache = DefaultLeafCache(),
        sources: LeafSources,
        eventLoop: any EventLoop,
        userInfo: [AnyHashable: Any] = [:]
    ) {
        self.configuration = configuration
        self.tags = tags
        self.cache = cache
        self.sources = sources
        self.eventLoop = eventLoop
        self._userInfo = .init(userInfo, eventLoop: eventLoop)
    }
    
    /// The public interface to `LeafRenderer`
    /// - Parameter path: Name of the template to be used
    /// - Parameter context: Any unique context data for the template to use
    /// - Returns: Serialized result of using the template, or a failed future
    ///
    /// Interpretation of `path` is dependent on the implementation of `LeafSource` but is assumed to
    /// be relative to `LeafConfiguration.rootDirectory`.
    ///
    /// Where `LeafSource` is a file sytem based source, some assumptions should be made; `.leaf`
    /// extension should be inferred if none is provided- `"path/to/template"` corresponds to
    /// `"/.../ViewDirectory/path/to/template.leaf"`, while an explicit extension -
    /// `"file.svg"` would correspond to `"/.../ViewDirectory/file.svg"`
    public func render(path: String, context: [String: LeafData]) -> EventLoopFuture<ByteBuffer> {
        guard path.count > 0 else { return self.eventLoop.makeFailedFuture(LeafError(.noTemplateExists("(no key provided)"))) }

        // If a flat AST is cached and available, serialize and return
        if let flatAST = getFlatCachedHit(path),
           let buffer = try? serialize(flatAST, context: context) {
            return eventLoop.makeSucceededFuture(buffer)
        }
        
        // Otherwise operate using normal future-based full resolving behavior
        return self.cache.retrieve(documentName: path, on: self.eventLoop).flatMapThrowing { cached in
            guard let cached = cached else { throw LeafError(.noValueForKey(path)) }
            guard cached.flat else { throw LeafError(.unresolvedAST(path, Array(cached.unresolvedRefs))) }
            return try self.serialize(cached, context: context)
        }.flatMapError { e in
            return self.fetch(template: path).flatMapThrowing { ast in
                guard let ast = ast else { throw LeafError(.noTemplateExists(path)) }
                guard ast.flat else { throw LeafError(.unresolvedAST(path, Array(ast.unresolvedRefs))) }
                return try self.serialize(ast, context: context)
            }
        }
    }
    
    
    // MARK: - Internal Only
    /// Temporary testing interface
    internal func render(source: String, path: String, context: [String: LeafData]) -> EventLoopFuture<ByteBuffer> {
        guard path.count > 0 else { return self.eventLoop.makeFailedFuture(LeafError(.noTemplateExists("(no key provided)"))) }
        let sourcePath = source + ":" + path
        // If a flat AST is cached and available, serialize and return
        if let flatAST = getFlatCachedHit(sourcePath),
           let buffer = try? serialize(flatAST, context: context) {
            return eventLoop.makeSucceededFuture(buffer)
        }
        
        return self.cache.retrieve(documentName: sourcePath, on: self.eventLoop).flatMapThrowing { cached in
            guard let cached = cached else { throw LeafError(.noValueForKey(path)) }
            guard cached.flat else { throw LeafError(.unresolvedAST(path, Array(cached.unresolvedRefs))) }
            return try self.serialize(cached, context: context)
        }.flatMapError { e in
            return self.fetch(source: source, template: path).flatMapThrowing { ast in
                guard let ast = ast else { throw LeafError(.noTemplateExists(path)) }
                guard ast.flat else { throw LeafError(.unresolvedAST(path, Array(ast.unresolvedRefs))) }
                return try self.serialize(ast, context: context)
            }
        }
    }

    // MARK: - Private Only
    
    /// Given a `LeafAST` and context data, serialize the AST with provided data into a final render
    private func serialize(_ doc: LeafAST, context: [String: LeafData]) throws -> ByteBuffer {
        guard doc.flat == true else { throw LeafError(.unresolvedAST(doc.name, Array(doc.unresolvedRefs))) }

        var serializer = LeafSerializer(
            ast: doc.ast,
            tags: self.tags,
            userInfo: self.userInfo,
            ignoreUnfoundImports: self.configuration._ignoreUnfoundImports
        )
        return try serializer.serialize(context: context)
    }

    // MARK: `expand()` obviated

    /// Get a `LeafAST` from the configured `LeafCache` or read the raw template if none is cached
    ///
    /// - If the AST can't be found (either from cache or reading) return nil
    /// - If found or read and flat, return complete AST.
    /// - If found or read and non-flat, attempt to resolve recursively via `resolve()`
    ///
    /// Recursive calls to `fetch()` from `resolve()` must provide the chain of extended
    /// templates to prevent cyclical errors
    private func fetch(source: String? = nil, template: String, chain: [String] = []) -> EventLoopFuture<LeafAST?> {
        return cache.retrieve(documentName: template, on: eventLoop).flatMap { cached in
            guard let cached = cached else {
                return self.read(source: source, name: template, escape: true).flatMap { ast in
                    guard let ast = ast else { return self.eventLoop.makeSucceededFuture(nil) }
                    return self.resolve(ast: ast, chain: chain).map {$0}
                }
            }
            guard cached.flat == false else { return self.eventLoop.makeSucceededFuture(cached) }
            return self.resolve(ast: cached, chain: chain).map {$0}
        }
    }

    /// Attempt to resolve a `LeafAST`
    ///
    /// - If flat, cache and return
    /// - If there are extensions, ensure that (if we've been called from a chain of extensions) no cyclical
    ///   references to a previously extended template would occur as a result
    /// - Recursively `fetch()` any extended template references and build a new `LeafAST`
    private func resolve(ast: LeafAST, chain: [String]) -> EventLoopFuture<LeafAST> {
        // if the ast is already flat, cache it immediately and return
        if ast.flat == true { return self.cache.insert(ast, on: self.eventLoop, replace: true) }

        var chain = chain
        chain.append(ast.name)
        let intersect = ast.unresolvedRefs.intersection(Set<String>(chain))
        guard intersect.count == 0 else {
            let badRef = intersect.first ?? ""
            chain.append(badRef)
            return self.eventLoop.makeFailedFuture(LeafError(.cyclicalReference(badRef, chain)))
        }

        let fetchRequests = ast.unresolvedRefs.map { self.fetch(template: $0, chain: chain) }

        let constantChain = chain
        let results = EventLoopFuture.whenAllComplete(fetchRequests, on: self.eventLoop)
        return results.flatMap { results in
            let results = results
            var externals: [String: LeafAST] = [:]
            for result in results {
                // skip any unresolvable references
                switch result {
                    case .success(let external):
                        guard let external = external else { continue }
                        externals[external.name] = external
                    case .failure(let e): return self.eventLoop.makeFailedFuture(e)
                }
            }
            // create new AST with loaded references
            let new = LeafAST(from: ast, referencing: externals)
            // Check new AST's unresolved refs to see if extension introduced new refs
            if !new.unresolvedRefs.subtracting(ast.unresolvedRefs).isEmpty {
                // AST has new references - try to resolve again recursively
                return self.resolve(ast: new, chain: constantChain)
            } else {
                // Cache extended AST & return - AST is either flat or unresolvable
                return self.cache.insert(new, on: self.eventLoop, replace: true)
            }
        }
    }
    
    /// Read in an individual `LeafAST`
    ///
    /// If the configured `LeafSource` can't read a file, future will fail - otherwise, a complete (but not
    /// necessarily flat) `LeafAST` will be returned.
    private func read(source: String? = nil, name: String, escape: Bool = false) -> EventLoopFuture<LeafAST?> {
        let raw: EventLoopFuture<(String, ByteBuffer)>
        do {
            raw = try self.sources.find(template: name, in: source , on: self.eventLoop)
        } catch { return eventLoop.makeFailedFuture(error) }

        return raw.flatMapThrowing { raw -> LeafAST? in
            var raw = raw
            guard let template = raw.1.readString(length: raw.1.readableBytes) else {
                throw LeafError.init(.unknownError("File read failed"))
            }
            let name = source == nil ? name : raw.0 + name
            
            var lexer = LeafLexer(name: name, template: LeafRawTemplate(name: name, src: template))
            let tokens = try lexer.lex()
            var parser = LeafParser(name: name, tokens: tokens)
            let ast = try parser.parse()
            return LeafAST(name: name, ast: ast)
        }
    }
    
    private func getFlatCachedHit(_ path: String) -> LeafAST? {
        // If cache provides blocking load, try to get a flat AST immediately
        guard let blockingCache = cache as? any SynchronousLeafCache,
           let cached = try? blockingCache.retrieve(documentName: path),
           cached.flat else { return nil }
        return cached
    }
}<|MERGE_RESOLUTION|>--- conflicted
+++ resolved
@@ -25,12 +25,8 @@
     /// A thread-safe implementation of `LeafSource` protocol
     public let sources: LeafSources
     /// The NIO `EventLoop` on which this instance of `LeafRenderer` will operate
-<<<<<<< HEAD
-    public let eventLoop: EventLoop
+    public let eventLoop: any EventLoop
     let _userInfo: NIOLoopBound<[AnyHashable: Any]>
-=======
-    public let eventLoop: any EventLoop
->>>>>>> 902c5128
     /// Any custom instance data to use (eg, in Vapor, the `Application` and/or `Request` data)
     public var userInfo: [AnyHashable: Any] {
         _userInfo.value
