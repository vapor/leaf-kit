--- conflicted
+++ resolved
@@ -10,11 +10,7 @@
 /// Tags conforming to this protocol do not get their contents HTML-escaped.
 public protocol UnsafeUnescapedLeafTag: LeafTag {}
 
-<<<<<<< HEAD
 let _defaultTags = NIOLockedValueBox<[String: LeafTag]>([
-=======
-public var defaultTags: [String: any LeafTag] = [
->>>>>>> 902c5128
     "unsafeHTML": UnsafeHTML(),
     "lowercased": Lowercased(),
     "uppercased": Uppercased(),
