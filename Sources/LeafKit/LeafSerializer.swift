--- conflicted
+++ resolved
@@ -71,16 +71,10 @@
             try serialize(body: conditional.body)
             return
         }
-        
-<<<<<<< HEAD
 
         let satisfied = try self.resolve(parameters: list).map {
-            $0.bool ?? false
-        }.reduce(false) { $0 || $1 }
-=======
-        let resolver = ParameterResolver(params: list, data: data)
-        let satisfied = try resolver.resolve().map { $0.result.bool ?? !$0.result.isNull } .reduce(true) { $0 && $1 }
->>>>>>> 81253abf
+            $0.bool ?? !$0.result.isNull
+        }.reduce(true) { $0 && $1 }
         if satisfied {
             try serialize(body: conditional.body)
         } else if let next = conditional.next {
